--- conflicted
+++ resolved
@@ -88,16 +88,6 @@
             targetName = "es_repo_mgr.exe",
             icon = icon
         )
-<<<<<<< HEAD
-        msvcrt = 'vcruntime140.dll'
-
-    buildOptions = dict(
-        packages = [],
-        excludes = [],
-        include_files = [cert_file, msvcrt],
-        include_msvcr = True, 
-    )
-=======
 
         msvcrt = 'vcruntime140.dll'
         buildOptions = dict(
@@ -106,8 +96,7 @@
             include_files = [cert_file, msvcrt],
             include_msvcr = True, 
         )
-
->>>>>>> 9c57ec8e
+ 
     setup(
         name = "elasticsearch-curator",
         version = get_version(),
