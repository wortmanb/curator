--- conflicted
+++ resolved
@@ -614,11 +614,7 @@
         """
         utils.verify_index_list(ilo)
         if not index_settings:
-<<<<<<< HEAD
-            raise MissingArgument('Missing value for "index_settings"')
-=======
             raise exceptions.MissingArgument('Missing value for "index_settings"')
->>>>>>> 90dcc190
         #: Instance variable.
         #: The Elasticsearch Client object derived from `ilo`
         self.client     = ilo.client
