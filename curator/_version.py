<<<<<<< HEAD
__version__ = '5.1.2'
=======
__version__ = '5.2.0dev0'
>>>>>>> cf851340
<|MERGE_RESOLUTION|>--- conflicted
+++ resolved
@@ -1,5 +1 @@
-<<<<<<< HEAD
-__version__ = '5.1.2'
-=======
 __version__ = '5.2.0dev0'
->>>>>>> cf851340
