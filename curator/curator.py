--- conflicted
+++ resolved
@@ -4,1241 +4,5 @@
 import logging
 logger = logging.getLogger(__name__)
 
-<<<<<<< HEAD
-DATE_REGEX = {
-    'Y' : '4',
-    'y' : '2',
-    'm' : '2',
-    'W' : '2',
-    'U' : '2',
-    'd' : '2',
-    'H' : '2',
-}
-
-# Information retrieval
-## Date & Time
-### Date Regex
-def get_date_regex(timestring):
-    """
-    Return a regex string based on a provided strftime timestring.
-
-    :arg timestring: An strftime pattern
-    :rtype: Regex as string
-    """
-    prev = ''; curr = ''; regex = ''
-    for s in range(0, len(timestring)):
-        curr = timestring[s]
-        if curr == '%':
-            pass
-        elif curr in DATE_REGEX and prev == '%':
-            regex += '\d{' + DATE_REGEX[curr] + '}'
-        else:
-            regex += "\\" + curr
-        prev = curr
-    return regex
-
-### Index time
-def get_index_time(index_timestamp, timestring):
-    """
-    Return the datetime extracted from the index name, which is the index
-    creation time.
-
-    :arg index_timestamp: The timestamp extracted from an index name
-    :arg timestring: An strftime pattern
-    :rtype: Datetime object
-    """
-    # Compensate for week of year by appending '%w' to the timestring
-    # and '1' (Monday) to index_timestamp
-    if '%W' in timestring:
-        timestring += '%w'
-        index_timestamp += '1'
-    elif '%U' in timestring:
-        timestring += '%w'
-        index_timestamp += '1'
-    elif '%m' in timestring:
-        if not '%d' in timestring:
-            timestring += '%d'
-            index_timestamp += '1'
-    return datetime.strptime(index_timestamp, timestring)
-
-### Index time if unit = months
-def get_target_month(month_count, utc_now=None):
-    """
-    Return datetime object for # of *full* months older than ``month_count`` from
-    now, or ``utc_now``, if provided.
-
-    :arg month_count: Number of *full* months
-    :arg utc_now: Used for testing.  Overrides current time with specified time.
-    :rtype: Datetime object
-    """
-    utc_now = date(utc_now.year, utc_now.month, 1) if utc_now else date.today()
-    target_date = date(utc_now.year, utc_now.month, 1)
-
-    for i in range(0, month_count):
-        if target_date.month == 1:
-            target_date = date(target_date.year-1, 12, 1)
-        else:
-            target_date = date(target_date.year, target_date.month-1, 1)
-
-    return datetime(target_date.year, target_date.month, target_date.day)
-
-### Cutoff time
-def get_cutoff(older_than=999999, time_unit='days', utc_now=None):
-    """
-    Find the cutoff time based on ``older_than`` and ``time_unit``.
-
-    :arg older_than: ``time_unit`` multiplier
-    :arg time_unit: One of ``hours``, ``days``, ``weeks``, ``months``.  Default
-        is ``days``
-    :arg utc_now: Used for testing.  Overrides current time with specified time.
-    :rtype: Datetime object
-    """
-    # time-injection for test purposes only
-    utc_now = utc_now if utc_now else datetime.utcnow()
-    # reset to start of the period to be sure we are not retiring a human by mistake
-    utc_now = utc_now.replace(minute=0, second=0, microsecond=0)
-
-    if time_unit == 'days':
-        utc_now = utc_now.replace(hour=0)
-    if time_unit == 'weeks':
-        # Since week math always uses Monday as the start of the week,
-        # this work-around resets utc_now to be Monday of the current week.
-        weeknow = utc_now.strftime('%Y-%W')
-        utc_now = get_index_time(weeknow, '%Y-%W')
-    if time_unit == 'months':
-        utc_now = utc_now.replace(hour=0)
-        cutoff = get_target_month(older_than, utc_now=utc_now)
-    else:
-        # This cutoff must be a multiple of time_units
-        cutoff = utc_now - timedelta(**{time_unit: (older_than - 1)})
-    return cutoff
-
-## Alias information
-def get_alias(client, alias):
-    """
-    Return information about the specified alias.
-
-    :arg client: The Elasticsearch client connection
-    :arg alias: Alias name to operate on.
-    :rtype: list of strings
-    """
-    if client.indices.exists_alias(alias):
-        return client.indices.get_alias(name=alias).keys()
-    else:
-        logger.error('Unable to find alias {0}.'.format(alias))
-        return False
-
-## Is the index closed?
-def index_closed(client, index_name):
-    """
-    Return `True` if the indicated index is closed.
-
-    :arg client: The Elasticsearch client connection
-    :arg index_name: The index name
-    :rtype: bool
-    """
-    index_metadata = client.cluster.state(
-        index=index_name,
-        metric='metadata',
-    )
-    return index_metadata['metadata']['indices'][index_name]['state'] == 'close'
-
-## Is the index already has the allocation rule to be set?
-def index_allocated(client, index_name, attribute, value):
-    """
-    Return `True` if the indicated index has allocation `attribute` set to `value`
-
-    :arg client: The Elasticsearch client connection
-    :arg index_name: The index name
-    :arg attribute: The allocation attribute to check for
-    :arg value: The attribute value to check for
-    :rtype: bool
-    """
-    index_routing = client.indices.get_settings(
-        index=index_name,
-    )
-    try:
-        return index_routing[index_name]['settings']['index']['routing']['allocation']['require'][attribute] == value
-    except KeyError:
-        return False
-
-## Get matching indices
-def get_indices(client, prefix='logstash-', suffix='', exclude_pattern=None):
-    """
-    Return a sorted list of indices matching ``prefix`` and ``suffix`` and
-    optionally filtered by ``exclude_pattern``.
-
-    :arg client: The Elasticsearch client connection
-    :arg prefix: A string that comes before the datestamp in an index name.
-        Can be empty. Wildcards acceptable.  Default is ``logstash-``.
-    :arg suffix: A string that comes after the datestamp of an index name.
-        Can be empty. Wildcards acceptable.  Default is empty, ``''``.
-    :arg exclude_pattern: Exclude indices matching the provided regular
-        expression.
-    :rtype: list of strings
-    """
-    _indices = sorted(client.indices.get_settings(index='*', params={'expand_wildcards': 'open,closed'}).keys())
-    if prefix:
-        prefix = '.' + prefix if prefix[0] == '*' else prefix
-    if suffix:
-        suffix = '.' + suffix if suffix[0] == '*' else suffix
-    regex = "^" + prefix + ".*" + suffix + "$"
-    _fixes = re.compile(regex)
-    _indices = list(filter(lambda x: _fixes.search(x), _indices))
-    if '.marvel-kibana' in _indices:
-        _indices.remove('.marvel-kibana')
-    if 'kibana-int' in _indices:
-        _indices.remove('kibana-int')
-    if '.kibana' in _indices:
-        _indices.remove('.kibana')
-    if exclude_pattern:
-        pattern = re.compile(exclude_pattern)
-        return list(filter(lambda x: not pattern.search(x), _indices))
-    else:
-        return _indices
-
-## Snapshot information
-### List of matching snapshots
-def get_snaplist(client, repository='', snapshot_prefix='curator-'):
-    """
-    Get ``_all`` snapshots containing ``snapshot_prefix`` from repository and
-    return a list.
-
-    :arg client: The Elasticsearch client connection
-    :arg repository: The Elasticsearch snapshot repository to use
-    :arg snapshot_prefix: Override the default with this value. Defaults to
-        ``curator-``
-    :rtype: list of strings
-    """
-    retval = []
-    try:
-        allsnaps = client.snapshot.get(repository=repository, snapshot="_all")['snapshots']
-        snaps = [snap['snapshot'] for snap in allsnaps if 'snapshot' in snap.keys()]
-        if snapshot_prefix:
-            snapshot_prefix = '.' + snapshot_prefix if snapshot_prefix[0] == '*' else snapshot_prefix
-        regex = "^" + snapshot_prefix + ".*" + "$"
-        pattern = re.compile(regex)
-        return list(filter(lambda x: pattern.search(x), snaps))
-    except elasticsearch.NotFoundError as e:
-        logger.error("Error: {0}".format(e))
-    return retval
-
-### Repository information
-def get_repository(client, repository=''):
-    """
-    Return configuration information for the indicated repository.
-
-    :arg client: The Elasticsearch client connection
-    :arg repository: The Elasticsearch snapshot repository to use
-    :rtype: dict
-    """
-    try:
-        return client.snapshot.get_repository(repository=repository)
-    except elasticsearch.NotFoundError as e:
-        logger.error("Repository {0} not found.  Error: {1}".format(repository, e))
-        return None
-
-### Single snapshot information
-def get_snapshot(client, repository='', snapshot=''):
-    """
-    Return information about a snapshot (or a comma-separated list of snapshots)
-
-    :arg client: The Elasticsearch client connection
-    :arg repository: The Elasticsearch snapshot repository to use
-    :arg snapshot: The snapshot name, or a comma-separated list of snapshots
-    :rtype: dict
-    """
-    try:
-        return client.snapshot.get(repository=repository, snapshot=snapshot)
-    except elasticsearch.NotFoundError as e:
-        logger.error("Snapshot or repository {0} not found.  Error: {1}".format(snapshot, e))
-        return None
-
-## ES version
-def get_version(client):
-    """
-    Return the ES version number as a tuple.
-    Omits trailing tags like -dev, or Beta
-
-    :arg client: The Elasticsearch client connection
-    :rtype: tuple
-    """
-    version = client.info()['version']['number']
-    if len(version.split('.')) > 3:
-        version = version.split('.')[:-1]
-    else:
-       version = version.split('.')
-    return tuple(map(int, version))
-
-## Segment count
-def get_segmentcount(client, index_name):
-    """
-    Return a tuple of ``(shardcount, segmentcount)`` from the provided
-    ``index_name``.
-
-    :arg client: The Elasticsearch client connection
-    :arg index_name: The index name
-    :rtype: tuple
-    """
-    segmentcount = 0
-    totalshards = 0 # We will increment this manually to capture all replicas...
-    if client.indices.segments(index=index_name)['indices']:
-        # This is to fix:
-        # https://github.com/elasticsearch/curator/issues/264
-        # See: https://github.com/elasticsearch/curator/issues/259#issuecomment-72548931
-        shards = client.indices.segments(index=index_name)['indices'][index_name]['shards']
-        for shardnum in shards:
-            for shard in range(0,len(shards[shardnum])):
-                segmentcount += shards[shardnum][shard]['num_search_segments']
-                totalshards += 1
-    return totalshards, segmentcount
-
-## Is the current node the elected master?
-def is_master_node(client):
-    """
-    Return `True` if the connected client node is the elected master node in
-    the Elasticsearch cluster, otherwise return `False`.
-
-    :arg client: The Elasticsearch client connection
-    :rtype: bool
-    """
-    my_node_id = client.nodes.info('_local')['nodes'].keys()[0]
-    master_node_id = client.cluster.state(metric='master_node')['master_node']
-    return my_node_id == master_node_id
-
-## Matching indices or snapshots
-def get_object_list(client, data_type='index', prefix='logstash-', suffix='', repository=None, snapshot_prefix='curator-', exclude_pattern=None, **kwargs):
-    """
-    Return a list of indices matching ``prefix`` and ``suffix`` or snapshots
-    matching ``snapshot_prefix``.
-
-    Can optionally exclude by regular expression pattern with
-    ``exclude_pattern``.
-
-    :arg client: The Elasticsearch client connection
-    :arg data_type: Either ``index`` or ``snapshot``
-    :arg prefix: A string that comes before the datestamp in an index name.
-        Can be empty. Wildcards acceptable.  Default is ``logstash-``.
-    :arg suffix: A string that comes after the datestamp of an index name.
-        Can be empty. Wildcards acceptable.  Default is empty, ``''``.
-    :arg repository: The Elasticsearch snapshot repository to use (only with
-        snapshots)
-    :arg snapshot_prefix: Override the default with this value. Defaults to
-        ``curator-``
-    :arg exclude_pattern: Exclude indices matching the provided regular
-        expression.
-    :rtype: list of strings
-    """
-    if data_type == 'index':
-        object_list = get_indices(client, prefix=prefix, suffix=suffix)
-    elif data_type == 'snapshot':
-        if repository:
-            object_list = get_snaplist(client, repository=repository, snapshot_prefix=snapshot_prefix)
-        else:
-            logger.error('Repository name not specified. Returning empty list.')
-            object_list = []
-    else:
-        object_list = []
-        logger.error('data_type \'{0}\' is neither \'index\' nor \'snapshot\'.  Returning empty list.'.format(data_type))
-    if exclude_pattern:
-        pattern = re.compile(exclude_pattern)
-        return list(filter(lambda x: not pattern.search(x), object_list))
-    else:
-        return object_list
-
-# Filtering
-## By timestamp
-def filter_by_timestamp(object_list=[], timestring=None, time_unit='days',
-                        older_than=999999, prefix='logstash-', suffix='',
-                        snapshot_prefix='curator-', utc_now=None, **kwargs):
-    """
-    Pass in a list of indices or snapshots. Return a list of objects older
-    than *n* ``time_unit``\s matching ``prefix``, ``timestring``, and
-    ``suffix``.
-
-    :arg object_list: A list of indices or snapshots
-    :arg timestring: An strftime string to match the datestamp in an index name.
-    :arg time_unit: One of ``hours``, ``days``, ``weeks``, ``months``.  Default
-        is ``days``
-    :arg older_than: Indices older than the indicated number of whole
-        ``time_units`` will be operated on.
-    :arg prefix: A string that comes before the datestamp in an index name.
-        Can be empty. Wildcards acceptable.  Default is ``logstash-``.
-    :arg suffix: A string that comes after the datestamp of an index name.
-        Can be empty. Wildcards acceptable.  Default is empty, ``''``.
-    :arg snapshot_prefix: Override the default with this value. Defaults to
-        ``curator-``
-    :arg utc_now: Used for testing.  Overrides current time with specified time.
-    :rtype: generator object (list of strings)
-    """
-    object_type = kwargs['object_type'] if 'object_type' in kwargs else 'index'
-    if prefix:
-        prefix = '.' + prefix if prefix[0] == '*' else prefix
-    if suffix:
-        suffix = '.' + suffix if suffix[0] == '*' else suffix
-    if snapshot_prefix:
-        snapshot_prefix = '.' + snapshot_prefix if snapshot_prefix[0] == '*' else snapshot_prefix
-    dateregex = get_date_regex(timestring)
-    if object_type == 'index':
-        regex = "^" + prefix + "(" + dateregex + ")" + suffix + "$"
-    elif object_type == 'snapshot':
-        regex = "(" + "^" + snapshot_prefix + '.*' + ")"
-
-    cutoff = get_cutoff(older_than=older_than, time_unit=time_unit, utc_now=utc_now)
-
-    for object_name in object_list:
-        retval = object_name
-        if object_type == 'index':
-            try:
-                index_timestamp = re.search(regex, object_name).group(1)
-            except AttributeError as e:
-                logger.debug('Unable to match {0} with regular expression {1}.  Error: {2}'.format(object_name, regex, e))
-                continue
-            try:
-                object_time = get_index_time(index_timestamp, timestring)
-            except ValueError:
-                logger.error('Could not find a valid timestamp for {0} with timestring {1}'.format(object_name, timestring))
-                continue
-        elif object_type == 'snapshot':
-            try:
-                retval = re.search(regex, object_name['snapshot']).group(1)
-            except AttributeError as e:
-                logger.debug('Unable to match {0} with regular expression {1}.  Error: {2}'.format(retval, regex, e))
-                continue
-            try:
-                object_time = datetime.utcfromtimestamp(object_name['start_time_in_millis']/1000.0)
-            except AttributeError as e:
-                logger.debug('Unable to compare time from snapshot {0}.  Error: {1}'.format(object_name, e))
-                continue
-            # if the index is older than the cutoff
-        if object_time < cutoff:
-            yield retval
-        else:
-            logger.info('{0} is within the threshold period ({1} {2}).'.format(retval, older_than, time_unit))
-
-## By space
-def filter_by_space(client, disk_space=2097152.0, prefix='logstash-', suffix='',
-                    exclude_pattern=None, **kwargs):
-    """
-    Yield a list of indices to delete based on space consumed, starting with
-    the oldest.
-
-    :arg client: The Elasticsearch client connection
-    :arg disk_space: Delete indices over *n* gigabytes, starting from the
-        oldest indices.
-    :arg prefix: A string that comes before the datestamp in an index name.
-        Can be empty. Wildcards acceptable.  Default is ``logstash-``.
-    :arg suffix: A string that comes after the datestamp of an index name.
-        Can be empty. Wildcards acceptable.  Default is empty, ``''``.
-    :arg exclude_pattern: Exclude indices matching the provided regular
-        expression.
-    :rtype: generator object (list of strings)
-    """
-
-    disk_usage = 0.0
-    disk_limit = disk_space * 2**30
-
-    # Use of exclude_pattern here could be _very_ important if you don't
-    # want an index pruned even if it is old.
-    exclude_pattern = kwargs['exclude_pattern'] if 'exclude_pattern' in kwargs else ''
-
-    # These two lines allow us to use common filtering by regex before
-    # gathering stats.  However, there are still pitfalls.  You may still
-    # wind up deleting more of one kind of index than another if you have
-    # multiple kinds.  Also, it still won't work on closed indices, so we
-    # must filter them out.
-    all_indices = get_indices(client, prefix=prefix, suffix=suffix, exclude_pattern=exclude_pattern)
-    not_closed = [i for i in all_indices if not index_closed(client, i)]
-    # Because we're building a csv list of indices to pass, we need to ensure
-    # that we actually have at least one index before creating `csv_indices`
-    # as an empty variable.
-    #
-    # If csv_indices is empty, it will match _all indices, which is bad.
-    # See https://github.com/elasticsearch/curator/issues/254
-    logger.debug('List of indices found: {0}'.format(not_closed))
-    if not_closed:
-        csv_indices = ','.join(not_closed)
-
-        stats = client.indices.status(index=csv_indices)
-
-        sorted_indices = sorted(
-            (
-                (index_name, index_stats['index']['primary_size_in_bytes'])
-                for (index_name, index_stats) in stats['indices'].items()
-            ),
-            reverse=True
-        )
-
-        for index_name, index_size in sorted_indices:
-            disk_usage += index_size
-
-            if disk_usage > disk_limit:
-                yield index_name
-            else:
-                logger.info('skipping {0}, summed disk usage is {1:.3f} GB and disk limit is {2:.3f} GB.'.format(index_name, disk_usage/2**30, disk_limit/2**30))
-    else:
-        logger.warn('No indices found matching provided parameters!')
-
-# Operations
-## Single-index operations
-### Alias
-#### Add to alias
-def add_to_alias(client, index_name, alias=None, **kwargs):
-    """
-    Add indicated index to the specified alias.
-
-    :arg client: The Elasticsearch client connection
-    :arg index_name: The index name
-    :arg alias: Alias name to operate on.
-    :rtype: bool
-    """
-    if not alias: # This prevents _all from being aliased by accident...
-        logger.error('No alias provided.')
-        return True
-    if not client.indices.exists_alias(alias):
-        logger.error('Skipping index {0}: Alias {1} does not exist.'.format(index_name, alias))
-        return True
-    else:
-        indices_in_alias = client.indices.get_alias(alias)
-        if not index_name in indices_in_alias:
-            if index_closed(client, index_name):
-                logger.info('Skipping index {0}: Already closed.'.format(index_name))
-                return True
-            else:
-                client.indices.update_aliases(body={'actions': [{ 'add': { 'index': index_name, 'alias': alias}}]})
-        else:
-            logger.info('Skipping index {0}: Index already exists in alias {1}...'.format(index_name, alias))
-            return True
-
-#### Remove from alias
-def remove_from_alias(client, index_name, alias=None, **kwargs):
-    """
-    Remove the indicated index from the specified alias.
-
-    :arg client: The Elasticsearch client connection
-    :arg index_name: The index name
-    :arg alias: Alias name to operate on.
-    :rtype: bool
-    """
-    indices_in_alias = get_alias(client, alias)
-    if not indices_in_alias:
-        return True
-    if index_name in indices_in_alias:
-        client.indices.update_aliases(body={'actions': [{ 'remove': { 'index': index_name, 'alias': alias}}]})
-    else:
-        logger.info('Index {0} does not exist in alias {1}; skipping.'.format(index_name, alias))
-        return True
-
-### Allocation
-def apply_allocation_rule(client, index_name, rule=None, **kwargs):
-    """
-    Apply a required allocation rule to an index.  See:
-    http://www.elasticsearch.org/guide/en/elasticsearch/reference/current/index-modules-allocation.html#index-modules-allocation
-
-    :arg client: The Elasticsearch client connection
-    :arg index_name: The index name
-    :arg rule: The routing allocation rule to apply, e.g. ``tag=ssd``.  Must be
-        in the format of ``key=value``, and should match values declared on the
-        correlating nodes in your cluster.
-    """
-    if not rule:
-        logger.error('No rule provided for {0}.'.format(index_name))
-        return True
-    key = rule.split('=')[0]
-    value = rule.split('=')[1]
-    if index_closed(client, index_name):
-        logger.info('Skipping index {0}: Already closed.'.format(index_name))
-        return True
-    elif index_allocated(client, index_name, key, value):
-        logger.info('Skipping index {0}: Already allocated.'.format(index_name))
-        return True
-    else:
-        logger.info('Updating index setting index.routing.allocation.require.{0}={1}'.format(key,value))
-        client.indices.put_settings(index=index_name, body='index.routing.allocation.require.{0}={1}'.format(key,value))
-
-### Bloom
-def disable_bloom_filter(client, index_name, **kwargs):
-    """
-    Disable the bloom filter cache for the specified index.
-
-    :arg client: The Elasticsearch client connection
-    :arg index_name: The index name
-    """
-    no_more_bloom = (1, 4, 0)
-    version_number = get_version(client)
-    if index_closed(client, index_name): # Don't try to disable bloom filter on a closed index.  It will re-open them
-        logger.info('Skipping index {0}: Already closed.'.format(index_name))
-        return True
-    else:
-        if version_number >= no_more_bloom:
-            logger.info('Skipping index {0}: Bloom filters no longer exist in Elasticsearch since v1.4.0'.format(index_name))
-        else:
-            client.indices.put_settings(index=index_name, body='index.codec.bloom.load=false')
-
-### Change Replica Count
-def change_replicas(client, index_name, replicas=None, **kwargs):
-    """
-    Change the number of replicas, more or less, for the indicated index.
-
-    :arg client: The Elasticsearch client connection
-    :arg index_name: The index name
-    :arg replicas: The number of replicas the index should have
-    """
-    if replicas == None:
-        logger.error('No replica count provided for {0}.'.format(index_name))
-        return True
-    if index_closed(client, index_name):
-        logger.info('Skipping index {0}: Already closed.'.format(index_name))
-        return True
-    else:
-        prev = client.indices.get_settings(index=index_name)[index_name]['settings']['index']['number_of_replicas']
-        logger.debug('Previous count for number_of_replicas={0}'.format(prev))
-        if prev == replicas:
-            logger.info('Index {0} replica count is already {1}. Skipping...'.format(index_name, replicas))
-            return True
-        logger.info('Updating index setting number_of_replicas={0}'.format(replicas))
-        client.indices.put_settings(index=index_name, body='number_of_replicas={0}'.format(replicas))
-
-### Close
-def close_index(client, index_name, **kwargs):
-    """
-    Close the indicated index.  Flush before closing.
-
-    :arg client: The Elasticsearch client connection
-    :arg index_name: The index name
-    """
-    if index_closed(client, index_name):
-        logger.info('Skipping index {0}: Already closed.'.format(index_name))
-        return True
-    else:
-        client.indices.flush(index=index_name)
-        client.indices.close(index=index_name)
-
-### Delete
-def delete_index(client, index_name, **kwargs):
-    """
-    Delete the indicated index.
-
-    :arg client: The Elasticsearch client connection
-    :arg index_name: The index name
-    """
-    client.indices.delete(index=index_name)
-
-### Optimize
-def optimize_index(client, index_name, max_num_segments=2, **kwargs):
-    """
-    Optimize (Lucene forceMerge) index to ``max_num_segments`` per shard
-
-    :arg client: The Elasticsearch client connection
-    :arg index_name: The index name
-    :arg max_num_segments: Merge to this number of segments per shard.
-    """
-    if index_closed(client, index_name): # Don't try to optimize a closed index
-        logger.info('Skipping index {0}: Already closed.'.format(index_name))
-        return True
-    else:
-        shards, segmentcount = get_segmentcount(client, index_name)
-        logger.debug('Index {0} has {1} shards and {2} segments total.'.format(index_name, shards, segmentcount))
-        if segmentcount > (shards * max_num_segments):
-            logger.info('Optimizing index {0} to {1} segments per shard.  Please wait...'.format(index_name, max_num_segments))
-            client.indices.optimize(index=index_name, max_num_segments=max_num_segments)
-        else:
-            logger.info('Skipping index {0}: Already optimized.'.format(index_name))
-            return True
-
-## Snapshots
-### Create a snapshot body
-def create_snapshot_body(indices, ignore_unavailable=False,
-                         include_global_state=True, partial=False, **kwargs):
-    """
-    Create the request body for creating a snapshot from the provided
-    arguments.
-
-    :arg indices: A single index, or list of indices to snapshot.
-    :arg ignore_unavailable: Boolean. Ignore unavailable shards/indices.
-        Default is `False`
-    :arg include_global_state: Boolean. Store cluster global state with snapshot.
-        Default is `True`
-    :arg partial: Boolean. Do not fail if primary shard is unavailable. Default
-        is `False`
-    """
-    body = {
-        "ignore_unavailable": ignore_unavailable,
-        "include_global_state": include_global_state,
-        "partial": partial,
-    }
-    if indices == '_all':
-        body["indices"] = indices
-    else:
-        if type(indices) is not type(list()):   # in case of a single value passed
-            indices = [indices]
-        body["indices"] = ','.join(sorted(indices))
-    return body
-
-### Create a snapshot
-def create_snapshot(client, indices='_all', snapshot_name=None,
-                    snapshot_prefix='curator-', repository='',
-                    ignore_unavailable=False, include_global_state=True,
-                    partial=False, wait_for_completion=True, **kwargs):
-    """
-    Create a snapshot of provided indices (or ``_all``) that are open.
-
-    :arg client: The Elasticsearch client connection
-    :arg indices: A list of indices to snapshot. Default is ``_all``
-    :arg snapshot_name: What to name the snapshot. ``snapshot_prefix`` +
-        datestamp if omitted.
-    :arg snapshot_prefix: Override the default with this value. Defaults to
-        ``curator-``
-    :arg repository: The Elasticsearch snapshot repository to use
-    :arg wait_for_completion: Wait (or not) for the operation
-        to complete before returning.  Waits by default, i.e. Default is
-        `True`
-    :type wait_for_completion: bool
-    :arg ignore_unavailable: Ignore unavailable shards/indices.
-        Default is `False`
-    :type ignore_unavailable: bool
-    :arg include_global_state: Store cluster global state with snapshot.
-        Default is `True`
-    :type include_global_state: bool
-    :arg partial: Do not fail if primary shard is unavailable. Default
-        is `False`
-    :type partial: bool
-    """
-    # Return True if it is skipped
-    if not repository:
-        logger.error("Unable to create snapshot. Repository name not provided.")
-        return True
-    try:
-        if not indices == '_all':
-            if type(indices) == type(list()):
-                indices = [i for i in indices if not index_closed(client, i)]
-            else:
-                indices = indices if not index_closed(client, indices) else ''
-        body=create_snapshot_body(indices, ignore_unavailable=ignore_unavailable, include_global_state=include_global_state, partial=partial)
-        datestamp = datetime.utcnow().strftime('%Y%m%d%H%M%S')
-        snapshot_name = snapshot_name if snapshot_name else snapshot_prefix + datestamp
-        logger.info("Snapshot name: {0}".format(snapshot_name))
-        all_snaps = get_snaplist(client, repository=repository, snapshot_prefix=snapshot_prefix)
-        if not snapshot_name in all_snaps and len(indices) > 0:
-            try:
-                client.snapshot.create(repository=repository, snapshot=snapshot_name, body=body, wait_for_completion=wait_for_completion)
-            except elasticsearch.TransportError as e:
-                logger.error("Client raised a TransportError.  Error: {0}".format(e))
-                return True
-        elif len(indices) == 0:
-            logger.warn("No indices provided.")
-            return True
-        else:
-            logger.info("Skipping: A snapshot with name '{0}' already exists.".format(snapshot_name))
-            return True
-    except elasticsearch.RequestError as e:
-        logger.error("Unable to create snapshot {0}.  Error: {1} Check logs for more information.".format(snapshot_name, e))
-        return True
-
-### Delete a snapshot
-def delete_snapshot(client, snap, **kwargs):
-    """
-    Delete a snapshot (or comma-separated list of snapshots)
-
-    :arg client: The Elasticsearch client connection
-    :arg snap: The snapshot name
-    :arg repository: The Elasticsearch snapshot repository to use
-    """
-    if not "repository" in kwargs:
-        logger.error("Repository information omitted. Must specify repository to delete snapshot.")
-    else:
-        repository = kwargs["repository"]
-    try:
-        client.snapshot.delete(repository=repository, snapshot=snap)
-    except elasticsearch.RequestError as e:
-        logger.error("Unable to delete snapshot {0}.  Error: {1} Check logs for more information.".format(snap, e))
-
-# Operations typically used by the curator_script, directly or indirectly
-## Loop through a list of objects and perform the indicated operation
-def _op_loop(client, object_list, op=None, dry_run=False, **kwargs):
-    """
-    Perform the ``op`` on indices or snapshots in the ``object_list``
-
-    .. note::
-       All kwargs are passed on to the specified ``op``.
-
-       Any arg the ``op`` needs *must* be passed in **kwargs**.
-
-    :arg client: The Elasticsearch client connection
-    :arg object_list: The list of indices or snapshots
-    :arg op: The operation to perform on each object in ``object_list``
-    :arg dry_run: If true, simulate, but do not perform the operation
-    :arg delay: Can be specified to pause after each iteration in the loop.
-        Useful to allow cluster to quiesce after heavy I/O optimizations.
-    """
-    if not op:
-        logger.error("No operation specified.")
-        return
-    prepend = kwargs['prepend'] if 'prepend' in kwargs else ''
-    for item in object_list:
-        if dry_run: # Don't act on a dry run
-            logger.info(prepend + "of {0} operation on {1}".format(op.__name__, item))
-            continue
-        skipped = op(client, item, **kwargs)
-        if skipped:
-            continue
-        if 'delay' in kwargs:
-            if kwargs['delay'] > 0:
-                logger.info('Pausing for {0} seconds to allow cluster to quiesce...'.format(kwargs['delay']))
-                time.sleep(kwargs['delay'])
-        logger.info("{0} operation succeeded on {1}".format(op.__name__, item))
-
-## curator alias [ARGS]
-def alias(client, dry_run=False, **kwargs):
-    """
-    Multiple use cases:
-
-    1. Add indices ``alias_older_than`` *n* ``time_unit``\s, matching the given ``timestring``, ``prefix``, and ``suffix`` to ``alias``.
-    2. Remove indices ``unalias_older_than`` *n* ``time_unit``\s, matching the given ``timestring``, ``prefix``, and ``suffix`` to ``alias``.
-
-    .. note::
-       As this is an iterative function, default values are handled by the
-       target function(s).
-
-       Unless passed in `kwargs`, parameters other than ``client`` and
-       ``dry_run`` will have default values assigned by the functions being
-       called:
-
-       :py:func:`curator.curator.get_object_list`
-
-       :py:func:`curator.curator.filter_by_timestamp`
-
-       :py:func:`curator.curator.add_to_alias`
-
-       :py:func:`curator.curator.add_to_alias`
-
-    These defaults are included here for documentation.
-
-    :arg client: The Elasticsearch client connection
-    :arg dry_run: If true, simulate, but do not perform the operation
-    :arg alias: Alias name to operate on.
-    :arg alias_older_than: Indices older than the indicated number of whole
-        ``time_units`` will be operated on.
-    :arg unalias_older_than: Indices older than the indicated number of whole
-        ``time_units`` will be operated on.
-    :arg time_unit: One of ``hours``, ``days``, ``weeks``, ``months``.  Default
-        is ``days``.
-    :arg timestring: An strftime string to match the datestamp in an index name.
-    :arg prefix: A string that comes before the datestamp in an index name. Can
-        be empty. Wildcards acceptable.  Default is ``logstash-``.
-    :arg suffix: A string that comes after the datestamp of an index name. Can
-        be empty. Wildcards acceptable.  Default is empty, ``''``.
-    :arg exclude_pattern: Exclude indices matching the provided regular expression.
-    :arg utc_now: Used for testing.  Overrides current time with specified time.
-    """
-    kwargs['prepend'] = "DRY RUN: " if dry_run else ''
-    logging.info(kwargs['prepend'] + "Performing alias operations...")
-    if kwargs['alias_older_than']:
-        kwargs['older_than'] = kwargs['alias_older_than']
-        op = add_to_alias
-    elif kwargs['unalias_older_than']:
-        kwargs['older_than'] = kwargs['unalias_older_than']
-        op = remove_from_alias
-    else:
-        op = None
-    index_list = get_object_list(client, **kwargs)
-    matching_indices = filter_by_timestamp(object_list=index_list, **kwargs)
-    _op_loop(client, matching_indices, op=op, dry_run=dry_run, **kwargs)
-    logger.info(kwargs['prepend'] + 'Alias operations completed for specified indices.')
-
-## curator allocation [ARGS]
-def allocation(client, dry_run=False, **kwargs):
-    """
-    Change shard/routing allocation for indices ``older_than`` *n*
-    ``time_unit``\s, matching the given ``timestring``, ``prefix``, and
-    ``suffix`` by updating/applying the provided ``rule``.
-
-    .. note::
-       As this is an iterative function, default values are handled by the
-       target function(s).
-
-       Unless passed in `kwargs`, parameters other than ``client`` and
-       ``dry_run`` will have default values assigned by the functions being
-       called:
-
-       :py:func:`curator.curator.get_object_list`
-
-       :py:func:`curator.curator.filter_by_timestamp`
-
-       :py:func:`curator.curator.apply_allocation_rule`
-
-       These defaults are included here for documentation.
-
-    :arg client: The Elasticsearch client connection
-    :arg dry_run: If true, simulate, but do not perform the operation
-    :arg older_than: Indices older than the indicated number of whole
-        ``time_units`` will be operated on.
-    :arg time_unit: One of ``hours``, ``days``, ``weeks``, ``months``.  Default
-        is ``days``.
-    :arg timestring: An strftime string to match the datestamp in an index name.
-    :arg prefix: A string that comes before the datestamp in an index name.
-        Can be empty. Wildcards acceptable.  Default is ``logstash-``.
-    :arg suffix: A string that comes after the datestamp of an index name.
-        Can be empty. Wildcards acceptable.  Default is empty, ``''``.
-    :arg rule: The routing allocation rule to apply, e.g. ``tag=ssd``.  Must be
-        in the format of ``key=value``, and should match values declared on the
-        correlating nodes in your cluster.
-    :arg exclude_pattern: Exclude indices matching the provided regular
-        expression.
-    :arg utc_now: Used for testing.  Overrides current time with specified time.
-    """
-    kwargs['prepend'] = "DRY RUN: " if dry_run else ''
-    logging.info(kwargs['prepend'] + "Applying allocation/routing tags to indices...")
-    index_list = get_object_list(client, **kwargs)
-    matching_indices = filter_by_timestamp(object_list=index_list, **kwargs)
-    _op_loop(client, matching_indices, op=apply_allocation_rule, dry_run=dry_run, **kwargs)
-    logger.info(kwargs['prepend'] + 'Allocation/routing tags applied to specified indices.')
-
-## curator bloom [ARGS]
-def bloom(client, dry_run=False, **kwargs):
-    """
-    Disable bloom filter cache for indices ``older_than`` *n* ``time_unit``\s,
-    matching the given ``timestring``, ``prefix``, and ``suffix``.
-
-    Can optionally ``delay`` a given number of seconds after each optimization.
-
-    .. note::
-       As this is an iterative function, default values are handled by the
-       target function(s).
-
-       Unless passed in `kwargs`, parameters other than ``client`` and
-       ``dry_run`` will have default values assigned by the functions being
-       called:
-
-       :py:func:`curator.curator.get_object_list`
-
-       :py:func:`curator.curator.filter_by_timestamp`
-
-       :py:func:`curator.curator.disable_bloom_filter`
-
-       These defaults are included here for documentation.
-
-    :arg client: The Elasticsearch client connection
-    :arg dry_run: If true, simulate, but do not perform the operation
-    :arg older_than: Indices older than the indicated number of whole
-        ``time_units`` will be operated on.
-    :arg time_unit: One of ``hours``, ``days``, ``weeks``, ``months``.  Default
-        is ``days``.
-    :arg timestring: An strftime string to match the datestamp in an index name.
-    :arg prefix: A string that comes before the datestamp in an index name.
-        Can be empty. Wildcards acceptable.  Default is ``logstash-``.
-    :arg suffix: A string that comes after the datestamp of an index name.
-        Can be empty. Wildcards acceptable.  Default is empty, ``''``.
-    :arg exclude_pattern: Exclude indices matching the provided regular
-        expression.
-    :arg delay: Pause *n* seconds after optimizing an index.
-    :arg utc_now: Used for testing.  Overrides current time with specified time.
-    """
-    kwargs['prepend'] = "DRY RUN: " if dry_run else ''
-    logging.info(kwargs['prepend'] + "Disabling the bloom filter cache for indices...")
-    index_list = get_object_list(client, **kwargs)
-    matching_indices = filter_by_timestamp(object_list=index_list, **kwargs)
-    _op_loop(client, matching_indices, op=disable_bloom_filter, dry_run=dry_run, **kwargs)
-    logger.info(kwargs['prepend'] + 'Disabled bloom filter cache for specified indices.')
-
-## curator close [ARGS]
-def close(client, dry_run=False, **kwargs):
-    """
-    Close indices ``older_than`` *n* ``time_unit``\s, matching the given
-    ``timestring``, ``prefix``, and ``suffix``.
-
-    .. note::
-       As this is an iterative function, default values are handled by the
-       target function(s).
-
-       Unless passed in `kwargs`, parameters other than ``client`` and
-       ``dry_run`` will have default values assigned by the functions being
-       called:
-
-       :py:func:`curator.curator.get_object_list`
-
-       :py:func:`curator.curator.filter_by_timestamp`
-
-       :py:func:`curator.curator.close_index`
-
-       These defaults are included here for documentation.
-
-    :arg client: The Elasticsearch client connection
-    :arg dry_run: If true, simulate, but do not perform the operation
-    :arg older_than: Indices older than the indicated number of whole
-        ``time_units`` will be operated on.
-    :arg time_unit: One of ``hours``, ``days``, ``weeks``, ``months``.  Default
-        is ``days``.
-    :arg timestring: An strftime string to match the datestamp in an index name.
-    :arg prefix: A string that comes before the datestamp in an index name.
-        Can be empty. Wildcards acceptable.  Default is ``logstash-``.
-    :arg suffix: A string that comes after the datestamp of an index name.
-        Can be empty. Wildcards acceptable.  Default is empty, ``''``.
-    :arg exclude_pattern: Exclude indices matching the provided regular
-        expression.
-    :arg utc_now: Used for testing.  Overrides current time with specified time.
-    """
-    kwargs['prepend'] = "DRY RUN: " if dry_run else ''
-    logging.info(kwargs['prepend'] + "Closing indices...")
-    index_list = get_object_list(client, **kwargs)
-    matching_indices = filter_by_timestamp(object_list=index_list, **kwargs)
-    _op_loop(client, matching_indices, op=close_index, dry_run=dry_run, **kwargs)
-    logger.info(kwargs['prepend'] + 'Closed specified indices.')
-
-## curator delete [ARGS]
-def delete(client, dry_run=False, **kwargs):
-    """
-    Two use cases for deleting indices:
-
-    1. Delete indices ``older_than`` *n* ``time_unit``\s, matching the given ``timestring``, ``prefix``, and ``suffix``.
-    2. Delete indices in excess of ``disk_space`` gigabytes if the ``disk_space`` kwarg is present, beginning from the oldest.  Indices must still match ``prefix`` and ``suffix``.  This amount spans all nodes and shards and must be calculated accordingly.  This is not a recommended use-case.
-
-    .. note::
-       As this is an iterative function, default values are handled by the
-       target function(s).
-
-       Unless passed in `kwargs`, parameters other than ``client`` and
-       ``dry_run`` will have default values assigned by the functions being
-       called:
-
-       :py:func:`curator.curator.get_object_list`
-
-       :py:func:`curator.curator.filter_by_space`
-
-       :py:func:`curator.curator.filter_by_timestamp`
-
-       :py:func:`curator.curator.delete_index`
-
-       These defaults are included here for documentation.
-
-    :arg client: The Elasticsearch client connection
-    :arg dry_run: If true, simulate, but do not perform the operation
-    :arg older_than: Indices older than the indicated number of whole
-        ``time_units`` will be operated on.
-    :arg time_unit: One of ``hours``, ``days``, ``weeks``, ``months``.  Default
-        is ``days``.
-    :arg timestring: An strftime string to match the datestamp in an index name.
-    :arg prefix: A string that comes before the datestamp in an index name.
-        Can be empty. Wildcards acceptable.  Default is ``logstash-``.
-    :arg suffix: A string that comes after the datestamp of an index name.
-        Can be empty. Wildcards acceptable.  Default is empty, ``''``.
-    :arg disk_space: Delete indices over *n* gigabytes, starting from the
-        oldest indices.
-    :arg exclude_pattern: Exclude indices matching the provided regular
-        expression.
-    :arg utc_now: Used for testing.  Overrides current time with specified time.
-    """
-    kwargs['prepend'] = "DRY RUN: " if dry_run else ''
-    logging.info(kwargs['prepend'] + "Deleting indices...")
-    by_space = kwargs['disk_space'] if 'disk_space' in kwargs else False
-    if by_space:
-        logger.info(kwargs['prepend'] + 'Deleting by space rather than time.')
-        matching_indices = filter_by_space(client, **kwargs)
-    else:
-        index_list = get_object_list(client, **kwargs)
-        matching_indices = filter_by_timestamp(object_list=index_list, **kwargs)
-    _op_loop(client, matching_indices, op=delete_index, dry_run=dry_run, **kwargs)
-    logger.info(kwargs['prepend'] + 'Specified indices deleted.')
-
-## curator optimize [ARGS]
-def optimize(client, dry_run=False, **kwargs):
-    """
-    Optimize indices ``older_than`` *n* ``time_unit``\s, matching the given
-    ``timestring``, ``prefix``, and ``suffix`` to ``max_num_segments`` segments
-    per shard.
-
-    Can optionally ``delay`` a given number of seconds after each optimization.
-
-    .. note::
-       As this is an iterative function, default values are handled by the
-       target function(s).
-
-       Unless passed in `kwargs`, parameters other than ``client`` and
-       ``dry_run`` will have default values assigned by the functions being
-       called:
-
-       :py:func:`curator.curator.get_object_list`
-
-       :py:func:`curator.curator.filter_by_timestamp`
-
-       :py:func:`curator.curator.optimize_index`
-
-       These defaults are included here for documentation.
-
-    :arg client: The Elasticsearch client connection
-    :arg dry_run: If True, simulate, but do not perform the operation
-    :arg older_than: Indices older than the indicated number of whole
-        ``time_units`` will be operated on.
-    :arg time_unit: One of ``hours``, ``days``, ``weeks``, ``months``.  Default
-        is ``days``.
-    :arg timestring: An strftime string to match the datestamp in an index name.
-    :arg prefix: A string that comes before the datestamp in an index name.
-        Can be empty. Wildcards acceptable.  Default is ``logstash-``.
-    :arg suffix: A string that comes after the datestamp of an index name.
-        Can be empty. Wildcards acceptable.  Default is empty, ``''``.
-    :arg max_num_segments: Merge to this number of segments per shard.
-    :arg delay: Pause *n* seconds after optimizing an index.
-    :arg exclude_pattern: Exclude indices matching the provided regular
-        expression.
-    :arg utc_now: Used for testing.  Overrides current time with specified time.
-    """
-    kwargs['prepend'] = "DRY RUN: " if dry_run else ''
-    logging.info(kwargs['prepend'] + "Optimizing indices...")
-    index_list = get_object_list(client, **kwargs)
-    matching_indices = filter_by_timestamp(object_list=index_list, **kwargs)
-    _op_loop(client, matching_indices, op=optimize_index, dry_run=dry_run, **kwargs)
-    logger.info(kwargs['prepend'] + 'Optimized specified indices.')
-
-## curator (change) replicas [ARGS]
-def replicas(client, dry_run=False, **kwargs):
-    """
-    Change replica count for indices ``older_than`` *n* ``time_unit``\s,
-    matching the given ``timestring``, ``prefix``, and ``suffix``.
-
-    .. note::
-       As this is an iterative function, default values are handled by the
-       target function(s).
-
-       Unless passed in `kwargs`, parameters other than ``client`` and
-       ``dry_run`` will have default values assigned by the functions being
-       called:
-
-       :py:func:`curator.curator.get_object_list`
-
-       :py:func:`curator.curator.filter_by_timestamp`
-
-       :py:func:`curator.curator.close_index`
-
-       These defaults are included here for documentation.
-
-    :arg client: The Elasticsearch client connection
-    :arg dry_run: If true, simulate, but do not perform the operation
-    :arg replicas: The number of replicas the index should have
-    :arg older_than: Indices older than the indicated number of whole
-        ``time_units`` will be operated on.
-    :arg time_unit: One of ``hours``, ``days``, ``weeks``, ``months``.  Default
-        is ``days``.
-    :arg timestring: An strftime string to match the datestamp in an index name.
-    :arg prefix: A string that comes before the datestamp in an index name.
-        Can be empty. Wildcards acceptable.  Default is ``logstash-``.
-    :arg suffix: A string that comes after the datestamp of an index name.
-        Can be empty. Wildcards acceptable.  Default is empty, ``''``.
-    :arg exclude_pattern: Exclude indices matching the provided regular
-        expression.
-    :arg utc_now: Used for testing.  Overrides current time with specified time.
-    """
-    kwargs['prepend'] = "DRY RUN: " if dry_run else ''
-    logging.info(kwargs['prepend'] + "Changing replica count of indices...")
-    index_list = get_object_list(client, **kwargs)
-    matching_indices = filter_by_timestamp(object_list=index_list, **kwargs)
-    _op_loop(client, matching_indices, op=change_replicas, dry_run=dry_run, **kwargs)
-    logger.info(kwargs['prepend'] + 'Changing replica count for specified indices.')
-
-## curator snapshot [ARGS]
-def snapshot(client, dry_run=False, **kwargs):
-    """
-    Multiple use cases:
-
-    1. Snapshot indices ``older_than`` *n* ``time_unit``\s, matching the given ``timestring``, ``prefix``, and ``suffix`` into ``repository``.
-    2. Snapshot *n* ``most_recent`` indices matching ``prefix`` and ``suffix`` into ``repository``.
-    3. ``delete_older_than`` *n* ``time_units`` matching the given ``timestring``, ``prefix``, and ``suffix`` from ``repository``.
-    4. Snapshot ``all_indices`` (ignoring ``older_than`` and ``most_recent``).
-
-    .. note::
-       As this is an iterative function, default values are handled by the
-       target function(s).
-
-       Unless passed in `kwargs`, parameters other than ``client`` and
-       ``dry_run`` will have default values assigned by the functions being
-       called:
-
-       :py:func:`curator.curator.get_object_list`
-
-       :py:func:`curator.curator.filter_by_timestamp`
-
-       :py:func:`curator.curator.create_snapshot`
-
-       :py:func:`curator.curator.delete_snapshot`
-
-       These defaults are included here for documentation.
-
-    :arg client: The Elasticsearch client connection
-    :arg dry_run: If true, simulate, but do not perform the operation
-    :arg older_than: Indices older than the indicated number of whole
-        ``time_unit``\s will be operated on.
-    :arg most_recent: Most recent *n* indices will be operated on.
-    :arg all_indices: Boolean.  Include ``_all`` indices in snapshot.
-    :type all_indices: bool
-    :arg delete_older_than: Snapshots older than the indicated number of whole
-        ``time_unit``\s will be operated on.
-    :arg time_unit: One of ``hours``, ``days``, ``weeks``, ``months``.  Default
-        is ``days``.
-    :arg timestring: An strftime string to match the datestamp in an index name.
-    :arg snapshot_name: Override the default with this value. Defaults to `None`
-    :arg snapshot_prefix: Override the default with this value. Defaults to
-        ``curator-``
-    :arg prefix: A string that comes before the datestamp in an index name.
-        Can be empty. Wildcards acceptable.  Default is ``logstash-``.
-    :arg suffix: A string that comes after the datestamp of an index name.
-        Can be empty. Wildcards acceptable.  Default is empty, ``''``.
-    :arg repository: The Elasticsearch snapshot repository to use
-    :arg wait_for_completion: Wait (or not) for the operation
-        to complete before returning.  Waits by default, i.e. Default is
-        `True`
-    :type wait_for_completion: bool
-    :arg ignore_unavailable: Ignore unavailable shards/indices.
-        Default is `False`
-    :type ignore_unavailable: bool
-    :arg include_global_state: Store cluster global state with snapshot.
-        Default is `True`
-    :type include_global_state: bool
-    :arg partial: Do not fail if primary shard is unavailable. Default
-        is `False`
-    :type partial: bool
-    :arg exclude_pattern: Exclude indices matching the provided regular
-        expression.
-    :arg utc_now: Used for testing.  Overrides current time with specified time.
-    """
-    if not 'repository' in kwargs:
-        logger.error("Repository name not provided.")
-        return
-    kwargs['prepend'] = "DRY RUN: " if dry_run else ''
-    if not 'older_than' in kwargs and not 'most_recent' in kwargs and not 'delete_older_than' in kwargs and not 'all_indices'in kwargs:
-        logger.error('Expect missing argument.')
-        return
-    # Preserving kwargs intact for passing to _op_loop is the game here...
-    all_indices       = kwargs['all_indices'] if 'all_indices' in kwargs else False
-    delete_older_than = kwargs['delete_older_than'] if 'delete_older_than' in kwargs else None
-    older_than        = kwargs['older_than'] if 'older_than' in kwargs else None
-    most_recent       = kwargs['most_recent'] if 'most_recent' in kwargs else None
-    if delete_older_than is not None:
-        logger.info(kwargs['prepend'] + "Deleting specified snapshots...")
-        kwargs['older_than'] = kwargs['delete_older_than'] # Fix for delete in this case only.
-        snapshot_list = client.snapshot.get(repository=kwargs['repository'], snapshot="_all")['snapshots']
-        matching_snapshots = list(filter_by_timestamp(object_list=snapshot_list, object_type='snapshot', **kwargs))
-        _op_loop(client, matching_snapshots, op=delete_snapshot, dry_run=dry_run, **kwargs)
-        logger.info(kwargs['prepend'] + 'Specified snapshots deleted.')
-    else:
-        logger.info(kwargs['prepend'] + "Capturing snapshots of specified indices...")
-        if not all_indices:
-            index_list = get_object_list(client, **kwargs)
-            if most_recent is not None:
-                matching_indices = index_list[-kwargs['most_recent']:]
-            elif older_than is not None:
-                matching_indices = list(filter_by_timestamp(object_list=index_list, **kwargs))
-            else:
-                logger.error(kwargs['prepend'] + 'Missing argument: Must provide one of: older_than, most_recent, all_indices, delete_older_than')
-                return
-            logger.info(kwargs['prepend'] + 'Snapshot will capture indices: {0}'.format(', '.join(matching_indices)))
-        else:
-            matching_indices = '_all'
-            logger.info(kwargs['prepend'] + 'Snapshot will capture all indices')
-        if not dry_run:
-            # Default `create_snapshot` behavior is to snap `_all` into a
-            # snapshot named `snapshot_name` or `curator-%Y-%m-%dT%H:%M:%S`
-            create_snapshot(client, indices=matching_indices, **kwargs)
-        logger.info(kwargs['prepend'] + 'Snapshots captured for specified indices.')
-=======
 def main():
-    cli( obj={ "filters": [] } )
->>>>>>> 4f529d21
+    cli( obj={ "filters": [] } )